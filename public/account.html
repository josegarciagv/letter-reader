<!DOCTYPE html>
<html lang="es">
  <head>
    <meta charset="UTF-8" />
    <meta name="viewport" content="width=device-width, initial-scale=1.0" />
    <title>My Account - Letter Reader</title>
    <style>
      * {
        margin: 0;
        padding: 0;
        box-sizing: border-box;
      }

      body {
        font-family: "Segoe UI", Tahoma, Geneva, Verdana, sans-serif;
        background: linear-gradient(135deg, #0c0c0c 0%, #1a1a1a 100%);
        color: #ffffff;
        min-height: 100vh;
      }

      .container {
        max-width: 1200px;
        margin: 0 auto;
        padding: 0 20px;
      }

      header {
        padding: 20px 0;
        border-bottom: 1px solid #333;
        background: rgba(0, 0, 0, 0.3);
      }

      .header-content {
        display: flex;
        justify-content: space-between;
        align-items: center;
      }

      .logo {
        font-size: 24px;
        font-weight: bold;
        color: #4caf50;
      }

      .user-info {
        display: flex;
        align-items: center;
        gap: 20px;
      }

      .tokens-display {
        background: rgba(76, 175, 80, 0.1);
        border: 1px solid #4caf50;
        padding: 10px 20px;
        border-radius: 25px;
        font-weight: 500;
      }

      .btn {
        padding: 12px 24px;
        border: none;
        border-radius: 8px;
        cursor: pointer;
        font-size: 16px;
        font-weight: 500;
        transition: all 0.3s ease;
        text-decoration: none;
        display: inline-block;
        text-align: center;
      }

      .btn-primary {
        background: linear-gradient(135deg, #4caf50 0%, #45a049 100%);
        color: white;
      }

      .btn-primary:hover {
        transform: translateY(-2px);
        box-shadow: 0 8px 25px rgba(76, 175, 80, 0.3);
      }

      .btn-secondary {
        background: transparent;
        color: #4caf50;
        border: 2px solid #4caf50;
      }

      .btn-secondary:hover {
        background: #4caf50;
        color: white;
      }

      .btn-danger {
        background: #f44336;
        color: white;
      }

      .btn-danger:hover {
        background: #d32f2f;
      }

      .main-content {
        padding: 40px 0;
      }

      .dashboard-grid {
        display: grid;
        grid-template-columns: 1fr 2fr;
        gap: 30px;
        margin-bottom: 40px;
      }

      .sidebar {
        background: rgba(255, 255, 255, 0.05);
        border-radius: 15px;
        padding: 30px;
        height: fit-content;
      }

      .sidebar h3 {
        color: #4caf50;
        margin-bottom: 20px;
        font-size: 1.3rem;
      }

      .upload-area {
        border: 2px dashed #4caf50;
        border-radius: 10px;
        padding: 30px;
        text-align: center;
        margin-bottom: 20px;
        transition: all 0.3s ease;
      }

      .upload-area:hover {
        border-color: #81c784;
        background: rgba(76, 175, 80, 0.05);
      }

      .upload-area.dragover {
        border-color: #81c784;
        background: rgba(76, 175, 80, 0.1);
      }

      .file-input {
        display: none;
      }

      .file-input-label {
        display: inline-block;
        padding: 15px 30px;
        background: #4caf50;
        color: white;
        border-radius: 8px;
        cursor: pointer;
        font-size: 16px;
        font-weight: 500;
        transition: all 0.3s ease;
      }

      .file-input-label:hover {
        background: #45a049;
      }

      .selected-files {
        margin-top: 15px;
        text-align: left;
      }

      .file-item {
        background: rgba(255, 255, 255, 0.1);
        padding: 10px 15px;
        border-radius: 8px;
        margin: 10px 0;
        display: flex;
        justify-content: space-between;
        align-items: center;
      }

      .remove-file {
        background: #f44336;
        color: white;
        border: none;
        border-radius: 4px;
        padding: 5px 10px;
        cursor: pointer;
        font-size: 12px;
      }

      .language-selector {
        margin: 20px 0;
      }

      .language-selector label {
        display: block;
        margin-bottom: 10px;
        color: #cccccc;
      }

      .language-selector select {
        width: 100%;
        padding: 12px;
        border: 2px solid #333;
        border-radius: 8px;
        background: rgba(255, 255, 255, 0.05);
        color: white;
        font-size: 16px;
      }

      .language-selector select:focus {
        outline: none;
        border-color: #4caf50;
      }

      .content-area {
        background: rgba(255, 255, 255, 0.05);
        border-radius: 15px;
        padding: 30px;
      }

      .content-header {
        display: flex;
        justify-content: space-between;
        align-items: center;
        margin-bottom: 30px;
      }

      .content-header h2 {
        color: #4caf50;
        font-size: 1.8rem;
      }

      .letters-grid {
        display: grid;
        gap: 20px;
      }

      .letter-card {
        background: rgba(255, 255, 255, 0.08);
        border: 1px solid rgba(255, 255, 255, 0.1);
        border-radius: 12px;
        padding: 25px;
        transition: all 0.3s ease;
      }

      .letter-card:hover {
        transform: translateY(-2px);
        box-shadow: 0 8px 25px rgba(0, 0, 0, 0.3);
        border-color: #4caf50;
      }

      .letter-header {
        display: flex;
        justify-content: space-between;
        align-items: flex-start;
        margin-bottom: 15px;
      }

      .letter-title {
        font-size: 1.2rem;
        font-weight: 600;
        color: #ffffff;
        margin-bottom: 5px;
      }

      .letter-date {
        color: #888;
        font-size: 0.9rem;
      }

      .letter-actions {
        display: flex;
        gap: 10px;
      }

      .btn-small {
        padding: 6px 12px;
        font-size: 14px;
      }

      .letter-content {
        margin: 15px 0;
      }

      .letter-analysis {
        background: rgba(76, 175, 80, 0.1);
        border-left: 4px solid #4caf50;
        padding: 15px;
        border-radius: 0 8px 8px 0;
        margin: 15px 0;
      }

      .letter-analysis h4 {
        color: #4caf50;
        margin-bottom: 10px;
      }

      .letter-analysis p {
        line-height: 1.6;
        color: #cccccc;
      }

      .empty-state {
        text-align: center;
        padding: 60px 20px;
        color: #888;
      }

      .empty-state-icon {
        font-size: 4rem;
        margin-bottom: 20px;
        opacity: 0.5;
      }

      .loading {
        display: none;
        text-align: center;
        margin: 20px 0;
      }

      .spinner {
        border: 3px solid rgba(255, 255, 255, 0.1);
        border-top: 3px solid #4caf50;
        border-radius: 50%;
        width: 40px;
        height: 40px;
        animation: spin 1s linear infinite;
        margin: 0 auto 15px;
      }

      @keyframes spin {
        0% {
          transform: rotate(0deg);
        }
        100% {
          transform: rotate(360deg);
        }
      }

      .error-message {
        background: rgba(244, 67, 54, 0.1);
        border: 1px solid #f44336;
        color: #f44336;
        padding: 15px;
        border-radius: 8px;
        margin: 15px 0;
        display: none;
      }

      .success-message {
        background: rgba(76, 175, 80, 0.1);
        border: 1px solid #4caf50;
        color: #4caf50;
        padding: 15px;
        border-radius: 8px;
        margin: 15px 0;
        display: none;
      }

      .modal {
        display: none;
        position: fixed;
        z-index: 1000;
        left: 0;
        top: 0;
        width: 100%;
        height: 100%;
        background-color: rgba(0, 0, 0, 0.8);
      }

      .modal-content {
        background: #1a1a1a;
        margin: 5% auto;
        padding: 30px;
        border-radius: 15px;
        width: 90%;
        max-width: 600px;
        max-height: 80vh;
        overflow-y: auto;
      }

      .close {
        color: #aaa;
        float: right;
        font-size: 28px;
        font-weight: bold;
        cursor: pointer;
      }

      .close:hover {
        color: #fff;
      }

      .payment-section {
        text-align: center;
        margin: 20px 0;
      }

      .token-packages {
        display: grid;
        grid-template-columns: repeat(auto-fit, minmax(200px, 1fr));
        gap: 20px;
        margin: 20px 0;
      }

      .token-package {
        background: rgba(255, 255, 255, 0.05);
        border: 2px solid #333;
        border-radius: 12px;
        padding: 20px;
        text-align: center;
        cursor: pointer;
        transition: all 0.3s ease;
      }

      .token-package:hover {
        border-color: #4caf50;
        transform: translateY(-2px);
      }

      .token-package.selected {
        border-color: #4caf50;
        background: rgba(76, 175, 80, 0.1);
      }

      @media (max-width: 768px) {
        .dashboard-grid {
          grid-template-columns: 1fr;
        }

        .header-content {
          flex-direction: column;
          gap: 15px;
        }

        .user-info {
          flex-direction: column;
          gap: 10px;
        }
      }
    </style>
  </head>
  <body>
    <header>
      <div class="container">
        <div class="header-content">
          <div class="logo">📄 Letter Reader</div>
          <div class="user-info">
            <div class="tokens-display">
              <span id="tokenCount">0</span> tokens available
            </div>
            <button class="btn btn-secondary" onclick="showBuyTokens()">
              Buy Tokens
            </button>
            <button class="btn btn-danger" onclick="logout()">Logout</button>
          </div>
        </div>
      </div>
    </header>

    <main class="main-content">
      <div class="container">
        <div class="dashboard-grid">
          <div class="sidebar">
            <h3>📤 Upload New Letters</h3>
            <div class="upload-area" id="uploadArea">
              <div style="font-size: 2rem; margin-bottom: 15px">📄</div>
              <p style="margin-bottom: 15px">
                Drag files here or click to browse
              </p>
              <label for="newFileInput" class="file-input-label"
                >Choose Files</label
              >
              <input
                type="file"
                id="newFileInput"
                class="file-input"
                multiple
                accept=".pdf,.jpg,.jpeg,.png,.gif"
              />
              <div class="selected-files" id="selectedFiles"></div>
            </div>

            <div class="language-selector">
              <label for="languageSelect">Analysis Language:</label>
              <select id="languageSelect">
                <option value="es">Español</option>
                <option value="en">English</option>
              </select>
            </div>

            <button
              class="btn btn-primary"
              style="width: 100%"
              onclick="processNewFiles()"
            >
              Process Letters
            </button>

            <div class="loading" id="uploadLoading">
              <div class="spinner"></div>
              <p>Processing your letters...</p>
            </div>
          </div>

          <div class="content-area">
            <div class="content-header">
              <h2>📋 My Letters</h2>
              <button class="btn btn-secondary" onclick="refreshLetters()">
                Refresh
              </button>
            </div>

            <div class="letters-grid" id="lettersGrid">
              <!-- Letters will be loaded here -->
            </div>

            <div class="empty-state" id="emptyState" style="display: none">
              <div class="empty-state-icon">📄</div>
              <h3>No letters yet</h3>
              <p>Upload your first letter to get started with AI analysis</p>
            </div>
          </div>
        </div>

        <div class="error-message" id="errorMessage"></div>
        <div class="success-message" id="successMessage"></div>
      </div>
    </main>

    <!-- Buy Tokens Modal -->
    <div id="buyTokensModal" class="modal">
      <div class="modal-content">
        <span class="close" onclick="closeBuyTokens()">&times;</span>
        <h2 style="color: #4caf50; margin-bottom: 20px">💰 Buy Tokens</h2>
        <p style="color: #cccccc; margin-bottom: 20px">
          Each token allows you to analyze one letter. Choose a package:
        </p>

        <div class="token-packages">
          <div class="token-package" onclick="selectPackage(5, 2.99)">
            <h3>5 Tokens</h3>
            <p style="font-size: 1.5rem; color: #4caf50; margin: 10px 0">
              $2.99
            </p>
            <p style="color: #888">$0.60 each</p>
          </div>
          <div class="token-package" onclick="selectPackage(10, 4.99)">
            <h3>10 Tokens</h3>
            <p style="font-size: 1.5rem; color: #4caf50; margin: 10px 0">
              $4.99
            </p>
            <p style="color: #888">$0.50 each</p>
          </div>
          <div class="token-package" onclick="selectPackage(25, 9.99)">
            <h3>25 Tokens</h3>
            <p style="font-size: 1.5rem; color: #4caf50; margin: 10px 0">
              $9.99
            </p>
            <p style="color: #888">$0.40 each</p>
          </div>
          <div class="token-package" onclick="selectPackage(50, 17.99)">
            <h3>50 Tokens</h3>
            <p style="font-size: 1.5rem; color: #4caf50; margin: 10px 0">
              $17.99
<<<<<<< HEAD
=======

            </p>
            <p style="color: #888">$0.36 each</p>
          </div>
          <div class="token-package" onclick="selectPackage(100, 29.99)">
            <h3>100 Tokens</h3>
            <p style="font-size: 1.5rem; color: #4caf50; margin: 10px 0">
              $29.99
            </p>

>>>>>>> 398f6ece
            </p>
            <p style="color: #888">$0.36 each</p>
          </div>
          <div class="token-package" onclick="selectPackage(100, 29.99)">
            <h3>100 Tokens</h3>
            <p style="font-size: 1.5rem; color: #4caf50; margin: 10px 0">
              $29.99
            </p>
<<<<<<< HEAD
=======

>>>>>>> 398f6ece
            <p style="color: #888">$0.30 each</p>
          </div>
        </div>

        <div class="payment-section">
          <button
            class="btn btn-primary"
            id="buyButton"
            onclick="processPurchase()"
            disabled
          >
            Select a package to continue
          </button>
        </div>
      </div>
    </div>

    <!-- Letter Detail Modal -->
    <div id="letterModal" class="modal">
      <div class="modal-content">
        <span class="close" onclick="closeLetterModal()">&times;</span>
        <div id="letterModalContent">
          <!-- Letter details will be loaded here -->
        </div>
      </div>
    </div>

    <script>
      let currentUser = null;
      let selectedFiles = [];
      const selectedFilesDiv = document.getElementById("selectedFiles");
      let selectedPackage = null;

      // Initialize page
      document.addEventListener("DOMContentLoaded", function () {
        const urlParams = new URLSearchParams(window.location.search);
        const email = urlParams.get("email");
        const token = localStorage.getItem("accessToken");
        const sessionId = urlParams.get("session_id");
        const paymentStatus = urlParams.get("payment");

<<<<<<< HEAD
=======
        const token = localStorage.getItem("accessToken");

        const sessionId = urlParams.get("session_id");
        const paymentStatus = urlParams.get("payment");

>>>>>>> 398f6ece
        if (!email || !token) {
          window.location.href = "/";
          return;
        }

        currentUser = { email: email };
        if (paymentStatus === "success" && sessionId) {
          confirmPayment(sessionId);
        }
        loadUserData();
        loadLetters();
      });

      // File upload handling
      const uploadArea = document.getElementById("uploadArea");
      const newFileInput = document.getElementById("newFileInput");

      uploadArea.addEventListener("dragover", (e) => {
        e.preventDefault();
        uploadArea.classList.add("dragover");
      });

      uploadArea.addEventListener("dragleave", () => {
        uploadArea.classList.remove("dragover");
      });

      uploadArea.addEventListener("drop", (e) => {
        e.preventDefault();
        uploadArea.classList.remove("dragover");
        const files = Array.from(e.dataTransfer.files);
        handleNewFiles(files);
      });

      newFileInput.addEventListener("change", (e) => {
        const files = Array.from(e.target.files);
        handleNewFiles(files);
      });

      function handleNewFiles(files) {
        files.forEach((file) => {
          if (file.type.includes("image/") || file.type === "application/pdf") {
            selectedFiles.push(file);
          }
        });
        displaySelectedFiles();
        if (selectedFiles.length > 0) {
          showSuccess(`${selectedFiles.length} file(s) ready for processing`);
        }
      }

      function displaySelectedFiles() {
        selectedFilesDiv.innerHTML = "";
        selectedFiles.forEach((file, index) => {
          const item = document.createElement("div");
          item.className = "file-item";
          item.innerHTML = `
                <span>${file.name} (${(file.size / 1024 / 1024).toFixed(2)} MB)</span>
                <button class="remove-file" onclick="removeFile(${index})">Remove</button>
            `;
          selectedFilesDiv.appendChild(item);
        });
      }

      function removeFile(index) {
        selectedFiles.splice(index, 1);
        displaySelectedFiles();
      }

      async function loadUserData() {
        try {
          const token = localStorage.getItem("accessToken") || "";
          const response = await fetch(
            `/api/user/${encodeURIComponent(currentUser.email)}`,
            { headers: { Authorization: `Bearer ${token}` } }
          );
          const userData = await response.json();

          if (response.ok) {
            document.getElementById("tokenCount").textContent =
              userData.tokens || 0;
          } else {
            console.error("Failed to load user data:", userData.error);
          }
        } catch (error) {
          console.error("Error loading user data:", error);
        }
      }

      async function loadLetters() {
        try {
          const token = localStorage.getItem("accessToken") || "";
          const response = await fetch(
            `/api/letters/${encodeURIComponent(currentUser.email)}`,
            { headers: { Authorization: `Bearer ${token}` } }
          );
          const letters = await response.json();

          if (response.ok) {
            displayLetters(letters);
          } else {
            console.error("Failed to load letters:", letters.error);
            showError("Failed to load letters");
          }
        } catch (error) {
          console.error("Error loading letters:", error);
          showError("Error loading letters");
        }
      }

      function displayLetters(letters) {
        const lettersGrid = document.getElementById("lettersGrid");
        const emptyState = document.getElementById("emptyState");

        if (!letters || letters.length === 0) {
          lettersGrid.innerHTML = "";
          emptyState.style.display = "block";
          return;
        }

        emptyState.style.display = "none";
        lettersGrid.innerHTML = letters
          .map(
            (letter) => `
                <div class="letter-card">
                    <div class="letter-header">
                        <div>
                            <div class="letter-title">${letter.filename}</div>
                            <div class="letter-date">${new Date(
                              letter.createdAt
                            ).toLocaleDateString()}</div>
                        </div>
                        <div class="letter-actions">
                            <button class="btn btn-secondary btn-small" onclick="viewLetter('${
                              letter._id
                            }')">View</button>
                            <button class="btn btn-danger btn-small" onclick="deleteLetter('${
                              letter._id
                            }')">Delete</button>
                        </div>
                    </div>
                    <div class="letter-analysis">
                        <h4>AI Analysis:</h4>
                        <p>${
                          letter.analysis
                            ? letter.analysis.substring(0, 200) + "..."
                            : "Processing..."
                        }</p>
                    </div>
                </div>
            `
          )
          .join("");
      }

      async function processNewFiles() {
        if (selectedFiles.length === 0) {
          showError("Please select files to process");
          return;
        }

        const language = document.getElementById("languageSelect").value;

        showLoading("uploadLoading", true);

        try {
          const formData = new FormData();
          selectedFiles.forEach((file) => {
            formData.append("files", file);
          });
          formData.append("email", currentUser.email);
          formData.append("language", language);

          const token = localStorage.getItem("accessToken") || "";

          const response = await fetch("/api/upload-and-process", {
            method: "POST",
            headers: { Authorization: `Bearer ${token}` },
            body: formData,
          });

          const result = await response.json();

          if (response.ok) {
            showSuccess("Files processed successfully!");
            selectedFiles = [];
            newFileInput.value = "";
            displaySelectedFiles();
            loadUserData();
            loadLetters();
          } else {
            throw new Error(result.error || "Processing failed");
          }
        } catch (error) {
          showError("Failed to process files: " + error.message);
          console.error("Processing error:", error);
        }

        showLoading("uploadLoading", false);
      }

      async function viewLetter(letterId) {
        try {
          const token = localStorage.getItem("accessToken") || "";
          const response = await fetch(`/api/letter/${letterId}`, {
            headers: { Authorization: `Bearer ${token}` },
          });
          const letter = await response.json();

          if (response.ok) {
            const modalContent = document.getElementById("letterModalContent");
            modalContent.innerHTML = `
                        <h2 style="color: #4CAF50; margin-bottom: 20px;">${
                          letter.filename
                        }</h2>
                        <p style="color: #888; margin-bottom: 20px;">Uploaded: ${new Date(
                          letter.createdAt
                        ).toLocaleString()}</p>
                        <div style="background: rgba(76, 175, 80, 0.1); border-left: 4px solid #4CAF50; padding: 20px; border-radius: 0 8px 8px 0;">
                            <h3 style="color: #4CAF50; margin-bottom: 15px;">AI Analysis:</h3>
                            <div style="line-height: 1.6; color: #cccccc; white-space: pre-wrap;">${
                              letter.analysis || "Analysis not available"
                            }</div>
                        </div>
                        ${
                          letter.recommendations
                            ? `
                            <div style="background: rgba(255, 193, 7, 0.1); border-left: 4px solid #FFC107; padding: 20px; border-radius: 0 8px 8px 0; margin-top: 20px;">
                                <h3 style="color: #FFC107; margin-bottom: 15px;">Recommendations:</h3>
                                <div style="line-height: 1.6; color: #cccccc; white-space: pre-wrap;">${letter.recommendations}</div>
                            </div>
                        `
                            : ""
                        }
                    `;
            document.getElementById("letterModal").style.display = "block";
          } else {
            throw new Error(letter.error || "Failed to load letter");
          }
        } catch (error) {
          showError("Failed to load letter details");
          console.error("Error loading letter:", error);
        }
      }

      async function deleteLetter(letterId) {
        if (!confirm("Are you sure you want to delete this letter?")) {
          return;
        }

        try {
          const token = localStorage.getItem("accessToken") || "";
          const response = await fetch(`/api/letter/${letterId}`, {
            method: "DELETE",
            headers: { Authorization: `Bearer ${token}` },
          });

          if (response.ok) {
            showSuccess("Letter deleted successfully");
            loadLetters();
          } else {
            throw new Error("Failed to delete letter");
          }
        } catch (error) {
          showError("Failed to delete letter");
          console.error("Error deleting letter:", error);
        }
      }

      function showBuyTokens() {
        document.getElementById("buyTokensModal").style.display = "block";
      }

      function closeBuyTokens() {
        document.getElementById("buyTokensModal").style.display = "none";
        selectedPackage = null;
        updateBuyButton();
      }

      function closeLetterModal() {
        document.getElementById("letterModal").style.display = "none";
      }

      function selectPackage(tokens, price) {
        // Remove previous selection
        document.querySelectorAll(".token-package").forEach((pkg) => {
          pkg.classList.remove("selected");
        });

        // Add selection to clicked package
        event.target.closest(".token-package").classList.add("selected");

        selectedPackage = { tokens, price };
        updateBuyButton();
      }

      function updateBuyButton() {
        const buyButton = document.getElementById("buyButton");
        if (selectedPackage) {
          buyButton.textContent = `Buy ${selectedPackage.tokens} tokens for $${selectedPackage.price}`;
          buyButton.disabled = false;
        } else {
          buyButton.textContent = "Select a package to continue";
          buyButton.disabled = true;
        }
      }

      async function processPurchase() {
        if (!selectedPackage) return;

        try {
          const token = localStorage.getItem("accessToken") || "";
          const response = await fetch("/api/create-payment", {
            method: "POST",
            headers: {
              "Content-Type": "application/json",
              Authorization: `Bearer ${token}`,
            },
            body: JSON.stringify({
              email: currentUser.email,
              tokens: selectedPackage.tokens,
              amount: selectedPackage.price,
            }),
          });

          const result = await response.json();

          if (response.ok && result.url) {
            window.location.href = result.url;
          } else {
            throw new Error(result.error || "Failed to create payment");
          }
        } catch (error) {
          showError("Failed to process payment: " + error.message);
          console.error("Payment error:", error);
        }
      }

      async function confirmPayment(sessionId) {
        try {
          const response = await fetch(
            `/api/check-payment?session_id=${encodeURIComponent(sessionId)}`,
          );
          const result = await response.json();

          if (response.ok) {
            if (result.updated) {
              showSuccess("Payment confirmed. Tokens added to your account.");
            }
            loadUserData();
          } else {
            showError(result.error || "Failed to verify payment");
          }
        } catch (error) {
          console.error("Confirm payment error:", error);
          showError("Error confirming payment");
        }
      }

      function refreshLetters() {
        loadLetters();
        loadUserData();
      }

      function logout() {
        if (confirm("Are you sure you want to logout?")) {
          localStorage.removeItem("accessToken");
          window.location.href = "/";
        }
      }

      function showLoading(elementId, show) {
        document.getElementById(elementId).style.display = show
          ? "block"
          : "none";
      }

      function showError(message) {
        const errorDiv = document.getElementById("errorMessage");
        errorDiv.textContent = message;
        errorDiv.style.display = "block";
        setTimeout(() => {
          errorDiv.style.display = "none";
        }, 5000);
      }

      function showSuccess(message) {
        const successDiv = document.getElementById("successMessage");
        successDiv.textContent = message;
        successDiv.style.display = "block";
        setTimeout(() => {
          successDiv.style.display = "none";
        }, 5000);
      }

      // Close modals when clicking outside
      window.onclick = function (event) {
        const buyModal = document.getElementById("buyTokensModal");
        const letterModal = document.getElementById("letterModal");

        if (event.target === buyModal) {
          closeBuyTokens();
        }
        if (event.target === letterModal) {
          closeLetterModal();
        }
      };
    </script>
  </body>
</html><|MERGE_RESOLUTION|>--- conflicted
+++ resolved
@@ -563,8 +563,7 @@
             <h3>50 Tokens</h3>
             <p style="font-size: 1.5rem; color: #4caf50; margin: 10px 0">
               $17.99
-<<<<<<< HEAD
-=======
+
 
             </p>
             <p style="color: #888">$0.36 each</p>
@@ -575,7 +574,7 @@
               $29.99
             </p>
 
->>>>>>> 398f6ece
+
             </p>
             <p style="color: #888">$0.36 each</p>
           </div>
@@ -584,10 +583,7 @@
             <p style="font-size: 1.5rem; color: #4caf50; margin: 10px 0">
               $29.99
             </p>
-<<<<<<< HEAD
-=======
-
->>>>>>> 398f6ece
+
             <p style="color: #888">$0.30 each</p>
           </div>
         </div>
@@ -629,14 +625,13 @@
         const sessionId = urlParams.get("session_id");
         const paymentStatus = urlParams.get("payment");
 
-<<<<<<< HEAD
-=======
+
         const token = localStorage.getItem("accessToken");
 
         const sessionId = urlParams.get("session_id");
         const paymentStatus = urlParams.get("payment");
 
->>>>>>> 398f6ece
+
         if (!email || !token) {
           window.location.href = "/";
           return;
