<!DOCTYPE html>
<html lang="es">
  <head>
    <meta charset="UTF-8" />
    <meta name="viewport" content="width=device-width, initial-scale=1.0" />
    <title>My Account - Letter Reader</title>
    <style>
      * {
        margin: 0;
        padding: 0;
        box-sizing: border-box;
      }

      body {
        font-family: "Segoe UI", Tahoma, Geneva, Verdana, sans-serif;
        background: linear-gradient(135deg, #0c0c0c 0%, #1a1a1a 100%);
        color: #ffffff;
        min-height: 100vh;
      }

      .container {
        max-width: 1200px;
        margin: 0 auto;
        padding: 0 20px;
      }

      header {
        padding: 20px 0;
        border-bottom: 1px solid #333;
        background: rgba(0, 0, 0, 0.3);
      }

      .header-content {
        display: flex;
        justify-content: space-between;
        align-items: center;
      }

      .logo {
        font-size: 24px;
        font-weight: bold;
        color: #4caf50;
      }

      .user-info {
        display: flex;
        align-items: center;
        gap: 20px;
      }

      .tokens-display {
        background: rgba(76, 175, 80, 0.1);
        border: 1px solid #4caf50;
        padding: 10px 20px;
        border-radius: 25px;
        font-weight: 500;
      }

      .btn {
        padding: 12px 24px;
        border: none;
        border-radius: 8px;
        cursor: pointer;
        font-size: 16px;
        font-weight: 500;
        transition: all 0.3s ease;
        text-decoration: none;
        display: inline-block;
        text-align: center;
      }

      .btn-primary {
        background: linear-gradient(135deg, #4caf50 0%, #45a049 100%);
        color: white;
      }

      .btn-primary:hover {
        transform: translateY(-2px);
        box-shadow: 0 8px 25px rgba(76, 175, 80, 0.3);
      }

      .btn-secondary {
        background: transparent;
        color: #4caf50;
        border: 2px solid #4caf50;
      }

      .btn-secondary:hover {
        background: #4caf50;
        color: white;
      }

      .btn-danger {
        background: #f44336;
        color: white;
      }

      .btn-danger:hover {
        background: #d32f2f;
      }

      .main-content {
        padding: 40px 0;
      }

      .dashboard-grid {
        display: grid;
        grid-template-columns: 1fr 2fr;
        gap: 30px;
        margin-bottom: 40px;
      }

      .sidebar {
        background: rgba(255, 255, 255, 0.05);
        border-radius: 15px;
        padding: 30px;
        height: fit-content;
      }

      .sidebar h3 {
        color: #4caf50;
        margin-bottom: 20px;
        font-size: 1.3rem;
      }

      .upload-area {
        border: 2px dashed #4caf50;
        border-radius: 10px;
        padding: 30px;
        text-align: center;
        margin-bottom: 20px;
        transition: all 0.3s ease;
      }

      .upload-area:hover {
        border-color: #81c784;
        background: rgba(76, 175, 80, 0.05);
      }

      .upload-area.dragover {
        border-color: #81c784;
        background: rgba(76, 175, 80, 0.1);
      }

      .file-input {
        display: none;
      }

      .file-input-label {
        display: inline-block;
        padding: 15px 30px;
        background: #4caf50;
        color: white;
        border-radius: 8px;
        cursor: pointer;
        font-size: 16px;
        font-weight: 500;
        transition: all 0.3s ease;
      }

      .file-input-label:hover {
        background: #45a049;
      }

      .selected-files {
        margin-top: 15px;
        text-align: left;
      }

      .file-item {
        background: rgba(255, 255, 255, 0.1);
        padding: 10px 15px;
        border-radius: 8px;
        margin: 10px 0;
        display: flex;
        justify-content: space-between;
        align-items: center;
      }

      .remove-file {
        background: #f44336;
        color: white;
        border: none;
        border-radius: 4px;
        padding: 5px 10px;
        cursor: pointer;
        font-size: 12px;
      }

      .language-selector {
        margin: 20px 0;
      }

      .language-selector label {
        display: block;
        margin-bottom: 10px;
        color: #cccccc;
      }

      .language-selector select {
        width: 100%;
        padding: 12px;
        border: 2px solid #333;
        border-radius: 8px;
        background: rgba(255, 255, 255, 0.05);
        color: white;
        font-size: 16px;
      }

      .language-selector select:focus {
        outline: none;
        border-color: #4caf50;
      }

      .content-area {
        background: rgba(255, 255, 255, 0.05);
        border-radius: 15px;
        padding: 30px;
      }

      .content-header {
        display: flex;
        justify-content: space-between;
        align-items: center;
        margin-bottom: 30px;
      }

      .content-header h2 {
        color: #4caf50;
        font-size: 1.8rem;
      }

      .letters-grid {
        display: grid;
        gap: 20px;
      }

      .letter-card {
        background: rgba(255, 255, 255, 0.08);
        border: 1px solid rgba(255, 255, 255, 0.1);
        border-radius: 12px;
        padding: 25px;
        transition: all 0.3s ease;
      }

      .letter-card:hover {
        transform: translateY(-2px);
        box-shadow: 0 8px 25px rgba(0, 0, 0, 0.3);
        border-color: #4caf50;
      }

      .letter-header {
        display: flex;
        justify-content: space-between;
        align-items: flex-start;
        margin-bottom: 15px;
      }

      .letter-title {
        font-size: 1.2rem;
        font-weight: 600;
        color: #ffffff;
        margin-bottom: 5px;
      }

      .letter-date {
        color: #888;
        font-size: 0.9rem;
      }

      .letter-actions {
        display: flex;
        gap: 10px;
      }

      .btn-small {
        padding: 6px 12px;
        font-size: 14px;
      }

      .letter-content {
        margin: 15px 0;
      }

      .letter-analysis {
        background: rgba(76, 175, 80, 0.1);
        border-left: 4px solid #4caf50;
        padding: 15px;
        border-radius: 0 8px 8px 0;
        margin: 15px 0;
      }

      .letter-analysis h4 {
        color: #4caf50;
        margin-bottom: 10px;
      }

      .letter-analysis p {
        line-height: 1.6;
        color: #cccccc;
      }

      .empty-state {
        text-align: center;
        padding: 60px 20px;
        color: #888;
      }

      .empty-state-icon {
        font-size: 4rem;
        margin-bottom: 20px;
        opacity: 0.5;
      }

      .loading {
        display: none;
        text-align: center;
        margin: 20px 0;
      }

      .spinner {
        border: 3px solid rgba(255, 255, 255, 0.1);
        border-top: 3px solid #4caf50;
        border-radius: 50%;
        width: 40px;
        height: 40px;
        animation: spin 1s linear infinite;
        margin: 0 auto 15px;
      }

      @keyframes spin {
        0% {
          transform: rotate(0deg);
        }
        100% {
          transform: rotate(360deg);
        }
      }

      .error-message {
        background: rgba(244, 67, 54, 0.1);
        border: 1px solid #f44336;
        color: #f44336;
        padding: 15px;
        border-radius: 8px;
        margin: 15px 0;
        display: none;
      }

      .success-message {
        background: rgba(76, 175, 80, 0.1);
        border: 1px solid #4caf50;
        color: #4caf50;
        padding: 15px;
        border-radius: 8px;
        margin: 15px 0;
        display: none;
      }

      .modal {
        display: none;
        position: fixed;
        z-index: 1000;
        left: 0;
        top: 0;
        width: 100%;
        height: 100%;
        background-color: rgba(0, 0, 0, 0.8);
      }

      .modal-content {
        background: #1a1a1a;
        margin: 5% auto;
        padding: 30px;
        border-radius: 15px;
        width: 90%;
        max-width: 600px;
        max-height: 80vh;
        overflow-y: auto;
      }

      .close {
        color: #aaa;
        float: right;
        font-size: 28px;
        font-weight: bold;
        cursor: pointer;
      }

      .close:hover {
        color: #fff;
      }

      .payment-section {
        text-align: center;
        margin: 20px 0;
      }

      .token-packages {
        display: grid;
        grid-template-columns: repeat(auto-fit, minmax(200px, 1fr));
        gap: 20px;
        margin: 20px 0;
      }

      .token-package {
        background: rgba(255, 255, 255, 0.05);
        border: 2px solid #333;
        border-radius: 12px;
        padding: 20px;
        text-align: center;
        cursor: pointer;
        transition: all 0.3s ease;
      }

      .token-package:hover {
        border-color: #4caf50;
        transform: translateY(-2px);
      }

      .token-package.selected {
        border-color: #4caf50;
        background: rgba(76, 175, 80, 0.1);
      }

      @media (max-width: 768px) {
        .dashboard-grid {
          grid-template-columns: 1fr;
        }

        .header-content {
          flex-direction: column;
          gap: 15px;
        }

        .user-info {
          flex-direction: column;
          gap: 10px;
        }
      }
    </style>
  </head>
  <body>
    <header>
      <div class="container">
        <div class="header-content">
          <div class="logo">📄 Letter Reader</div>
          <div class="user-info">
            <div class="tokens-display">
              <span id="tokenCount">0</span> tokens available
            </div>
            <button class="btn btn-secondary" onclick="showBuyTokens()">
              Buy Tokens
            </button>
            <button class="btn btn-danger" onclick="logout()">Logout</button>
          </div>
        </div>
      </div>
    </header>

    <main class="main-content">
      <div class="container">
        <div class="dashboard-grid">
          <div class="sidebar">
            <h3>📤 Upload New Letters</h3>
            <div class="upload-area" id="uploadArea">
              <div style="font-size: 2rem; margin-bottom: 15px">📄</div>
              <p style="margin-bottom: 15px">
                Drag files here or click to browse
              </p>
              <label for="newFileInput" class="file-input-label"
                >Choose Files</label
              >
              <input
                type="file"
                id="newFileInput"
                class="file-input"
                multiple
                accept=".pdf,.jpg,.jpeg,.png,.gif"
              />
              <div class="selected-files" id="selectedFiles"></div>
            </div>

            <div class="language-selector">
              <label for="languageSelect">Analysis Language:</label>
              <select id="languageSelect">
                <option value="es">Español</option>
                <option value="en">English</option>
              </select>
            </div>

            <button
              class="btn btn-primary"
              style="width: 100%"
              onclick="processNewFiles()"
            >
              Process Letters
            </button>

            <div class="loading" id="uploadLoading">
              <div class="spinner"></div>
              <p>Processing your letters...</p>
            </div>
          </div>

          <div class="content-area">
            <div class="content-header">
              <h2>📋 My Letters</h2>
              <button class="btn btn-secondary" onclick="refreshLetters()">
                Refresh
              </button>
            </div>

            <div class="letters-grid" id="lettersGrid">
              <!-- Letters will be loaded here -->
            </div>

            <div class="empty-state" id="emptyState" style="display: none">
              <div class="empty-state-icon">📄</div>
              <h3>No letters yet</h3>
              <p>Upload your first letter to get started with AI analysis</p>
            </div>
          </div>
        </div>

        <div class="error-message" id="errorMessage"></div>
        <div class="success-message" id="successMessage"></div>
      </div>
    </main>

    <!-- Buy Tokens Modal -->
    <div id="buyTokensModal" class="modal">
      <div class="modal-content">
        <span class="close" onclick="closeBuyTokens()">&times;</span>
        <h2 style="color: #4caf50; margin-bottom: 20px">💰 Buy Tokens</h2>
        <p style="color: #cccccc; margin-bottom: 20px">
          Each token allows you to analyze one letter. Choose a package:
        </p>

        <div class="token-packages">
          <div class="token-package" onclick="selectPackage(5, 2.99)">
            <h3>5 Tokens</h3>
            <p style="font-size: 1.5rem; color: #4caf50; margin: 10px 0">
              $2.99
            </p>
            <p style="color: #888">$0.60 each</p>
          </div>
          <div class="token-package" onclick="selectPackage(10, 4.99)">
            <h3>10 Tokens</h3>
            <p style="font-size: 1.5rem; color: #4caf50; margin: 10px 0">
              $4.99
            </p>
            <p style="color: #888">$0.50 each</p>
          </div>
          <div class="token-package" onclick="selectPackage(25, 9.99)">
            <h3>25 Tokens</h3>
            <p style="font-size: 1.5rem; color: #4caf50; margin: 10px 0">
              $9.99
            </p>
            <p style="color: #888">$0.40 each</p>
          </div>
          <div class="token-package" onclick="selectPackage(50, 17.99)">
            <h3>50 Tokens</h3>
            <p style="font-size: 1.5rem; color: #4caf50; margin: 10px 0">
              $17.99
<<<<<<< HEAD
            </p>
            <p style="color: #888">$0.36 each</p>
          </div>
          <div class="token-package" onclick="selectPackage(100, 29.99)">
            <h3>100 Tokens</h3>
            <p style="font-size: 1.5rem; color: #4caf50; margin: 10px 0">
              $29.99
            </p>
=======
            </p>
            <p style="color: #888">$0.36 each</p>
          </div>
          <div class="token-package" onclick="selectPackage(100, 29.99)">
            <h3>100 Tokens</h3>
            <p style="font-size: 1.5rem; color: #4caf50; margin: 10px 0">
              $29.99
            </p>
>>>>>>> f825a587
            <p style="color: #888">$0.30 each</p>
          </div>
        </div>

        <div class="payment-section">
          <button
            class="btn btn-primary"
            id="buyButton"
            onclick="processPurchase()"
            disabled
          >
            Select a package to continue
          </button>
        </div>
      </div>
    </div>

    <!-- Letter Detail Modal -->
    <div id="letterModal" class="modal">
      <div class="modal-content">
        <span class="close" onclick="closeLetterModal()">&times;</span>
        <div id="letterModalContent">
          <!-- Letter details will be loaded here -->
        </div>
      </div>
    </div>

    <script>
      let currentUser = null;
      let selectedFiles = [];
      const selectedFilesDiv = document.getElementById("selectedFiles");
      let selectedPackage = null;

      // Initialize page
      document.addEventListener("DOMContentLoaded", function () {
        const urlParams = new URLSearchParams(window.location.search);
        const email = urlParams.get("email");
<<<<<<< HEAD
        const token = localStorage.getItem("accessToken");
=======
>>>>>>> f825a587
        const sessionId = urlParams.get("session_id");
        const paymentStatus = urlParams.get("payment");

        if (!email || !token) {
          window.location.href = "/";
          return;
        }

        currentUser = { email: email };
        if (paymentStatus === "success" && sessionId) {
          confirmPayment(sessionId);
        }
        loadUserData();
        loadLetters();
      });

      // File upload handling
      const uploadArea = document.getElementById("uploadArea");
      const newFileInput = document.getElementById("newFileInput");

      uploadArea.addEventListener("dragover", (e) => {
        e.preventDefault();
        uploadArea.classList.add("dragover");
      });

      uploadArea.addEventListener("dragleave", () => {
        uploadArea.classList.remove("dragover");
      });

      uploadArea.addEventListener("drop", (e) => {
        e.preventDefault();
        uploadArea.classList.remove("dragover");
        const files = Array.from(e.dataTransfer.files);
        handleNewFiles(files);
      });

      newFileInput.addEventListener("change", (e) => {
        const files = Array.from(e.target.files);
        handleNewFiles(files);
      });

      function handleNewFiles(files) {
        files.forEach((file) => {
          if (file.type.includes("image/") || file.type === "application/pdf") {
            selectedFiles.push(file);
          }
        });
        displaySelectedFiles();
        if (selectedFiles.length > 0) {
          showSuccess(`${selectedFiles.length} file(s) ready for processing`);
        }
      }

      function displaySelectedFiles() {
        selectedFilesDiv.innerHTML = "";
        selectedFiles.forEach((file, index) => {
          const item = document.createElement("div");
          item.className = "file-item";
          item.innerHTML = `
                <span>${file.name} (${(file.size / 1024 / 1024).toFixed(2)} MB)</span>
                <button class="remove-file" onclick="removeFile(${index})">Remove</button>
            `;
          selectedFilesDiv.appendChild(item);
        });
      }

      function removeFile(index) {
        selectedFiles.splice(index, 1);
        displaySelectedFiles();
      }

      async function loadUserData() {
        try {
          const token = localStorage.getItem("accessToken") || "";
          const response = await fetch(
            `/api/user/${encodeURIComponent(currentUser.email)}`,
            { headers: { Authorization: `Bearer ${token}` } }
          );
          const userData = await response.json();

          if (response.ok) {
            document.getElementById("tokenCount").textContent =
              userData.tokens || 0;
          } else {
            console.error("Failed to load user data:", userData.error);
          }
        } catch (error) {
          console.error("Error loading user data:", error);
        }
      }

      async function loadLetters() {
        try {
          const token = localStorage.getItem("accessToken") || "";
          const response = await fetch(
            `/api/letters/${encodeURIComponent(currentUser.email)}`,
            { headers: { Authorization: `Bearer ${token}` } }
          );
          const letters = await response.json();

          if (response.ok) {
            displayLetters(letters);
          } else {
            console.error("Failed to load letters:", letters.error);
            showError("Failed to load letters");
          }
        } catch (error) {
          console.error("Error loading letters:", error);
          showError("Error loading letters");
        }
      }

      function displayLetters(letters) {
        const lettersGrid = document.getElementById("lettersGrid");
        const emptyState = document.getElementById("emptyState");

        if (!letters || letters.length === 0) {
          lettersGrid.innerHTML = "";
          emptyState.style.display = "block";
          return;
        }

        emptyState.style.display = "none";
        lettersGrid.innerHTML = letters
          .map(
            (letter) => `
                <div class="letter-card">
                    <div class="letter-header">
                        <div>
                            <div class="letter-title">${letter.filename}</div>
                            <div class="letter-date">${new Date(
                              letter.createdAt
                            ).toLocaleDateString()}</div>
                        </div>
                        <div class="letter-actions">
                            <button class="btn btn-secondary btn-small" onclick="viewLetter('${
                              letter._id
                            }')">View</button>
                            <button class="btn btn-danger btn-small" onclick="deleteLetter('${
                              letter._id
                            }')">Delete</button>
                        </div>
                    </div>
                    <div class="letter-analysis">
                        <h4>AI Analysis:</h4>
                        <p>${
                          letter.analysis
                            ? letter.analysis.substring(0, 200) + "..."
                            : "Processing..."
                        }</p>
                    </div>
                </div>
            `
          )
          .join("");
      }

      async function processNewFiles() {
        if (selectedFiles.length === 0) {
          showError("Please select files to process");
          return;
        }

        const language = document.getElementById("languageSelect").value;

        showLoading("uploadLoading", true);

        try {
          const formData = new FormData();
          selectedFiles.forEach((file) => {
            formData.append("files", file);
          });
          formData.append("email", currentUser.email);
          formData.append("language", language);

          const token = localStorage.getItem("accessToken") || "";

          const response = await fetch("/api/upload-and-process", {
            method: "POST",
            headers: { Authorization: `Bearer ${token}` },
            body: formData,
          });

          const result = await response.json();

          if (response.ok) {
            showSuccess("Files processed successfully!");
            selectedFiles = [];
            newFileInput.value = "";
            displaySelectedFiles();
            loadUserData();
            loadLetters();
          } else {
            throw new Error(result.error || "Processing failed");
          }
        } catch (error) {
          showError("Failed to process files: " + error.message);
          console.error("Processing error:", error);
        }

        showLoading("uploadLoading", false);
      }

      async function viewLetter(letterId) {
        try {
          const token = localStorage.getItem("accessToken") || "";
          const response = await fetch(`/api/letter/${letterId}`, {
            headers: { Authorization: `Bearer ${token}` },
          });
          const letter = await response.json();

          if (response.ok) {
            const modalContent = document.getElementById("letterModalContent");
            modalContent.innerHTML = `
                        <h2 style="color: #4CAF50; margin-bottom: 20px;">${
                          letter.filename
                        }</h2>
                        <p style="color: #888; margin-bottom: 20px;">Uploaded: ${new Date(
                          letter.createdAt
                        ).toLocaleString()}</p>
                        <div style="background: rgba(76, 175, 80, 0.1); border-left: 4px solid #4CAF50; padding: 20px; border-radius: 0 8px 8px 0;">
                            <h3 style="color: #4CAF50; margin-bottom: 15px;">AI Analysis:</h3>
                            <div style="line-height: 1.6; color: #cccccc; white-space: pre-wrap;">${
                              letter.analysis || "Analysis not available"
                            }</div>
                        </div>
                        ${
                          letter.recommendations
                            ? `
                            <div style="background: rgba(255, 193, 7, 0.1); border-left: 4px solid #FFC107; padding: 20px; border-radius: 0 8px 8px 0; margin-top: 20px;">
                                <h3 style="color: #FFC107; margin-bottom: 15px;">Recommendations:</h3>
                                <div style="line-height: 1.6; color: #cccccc; white-space: pre-wrap;">${letter.recommendations}</div>
                            </div>
                        `
                            : ""
                        }
                    `;
            document.getElementById("letterModal").style.display = "block";
          } else {
            throw new Error(letter.error || "Failed to load letter");
          }
        } catch (error) {
          showError("Failed to load letter details");
          console.error("Error loading letter:", error);
        }
      }

      async function deleteLetter(letterId) {
        if (!confirm("Are you sure you want to delete this letter?")) {
          return;
        }

        try {
          const token = localStorage.getItem("accessToken") || "";
          const response = await fetch(`/api/letter/${letterId}`, {
            method: "DELETE",
            headers: { Authorization: `Bearer ${token}` },
          });

          if (response.ok) {
            showSuccess("Letter deleted successfully");
            loadLetters();
          } else {
            throw new Error("Failed to delete letter");
          }
        } catch (error) {
          showError("Failed to delete letter");
          console.error("Error deleting letter:", error);
        }
      }

      function showBuyTokens() {
        document.getElementById("buyTokensModal").style.display = "block";
      }

      function closeBuyTokens() {
        document.getElementById("buyTokensModal").style.display = "none";
        selectedPackage = null;
        updateBuyButton();
      }

      function closeLetterModal() {
        document.getElementById("letterModal").style.display = "none";
      }

      function selectPackage(tokens, price) {
        // Remove previous selection
        document.querySelectorAll(".token-package").forEach((pkg) => {
          pkg.classList.remove("selected");
        });

        // Add selection to clicked package
        event.target.closest(".token-package").classList.add("selected");

        selectedPackage = { tokens, price };
        updateBuyButton();
      }

      function updateBuyButton() {
        const buyButton = document.getElementById("buyButton");
        if (selectedPackage) {
          buyButton.textContent = `Buy ${selectedPackage.tokens} tokens for $${selectedPackage.price}`;
          buyButton.disabled = false;
        } else {
          buyButton.textContent = "Select a package to continue";
          buyButton.disabled = true;
        }
      }

      async function processPurchase() {
        if (!selectedPackage) return;

        try {
          const token = localStorage.getItem("accessToken") || "";
          const response = await fetch("/api/create-payment", {
            method: "POST",
            headers: {
              "Content-Type": "application/json",
              Authorization: `Bearer ${token}`,
            },
            body: JSON.stringify({
              email: currentUser.email,
              tokens: selectedPackage.tokens,
              amount: selectedPackage.price,
            }),
          });

          const result = await response.json();

          if (response.ok && result.url) {
            window.location.href = result.url;
          } else {
            throw new Error(result.error || "Failed to create payment");
          }
        } catch (error) {
          showError("Failed to process payment: " + error.message);
          console.error("Payment error:", error);
        }
      }

      async function confirmPayment(sessionId) {
        try {
          const response = await fetch(
            `/api/check-payment?session_id=${encodeURIComponent(sessionId)}`,
          );
          const result = await response.json();

          if (response.ok) {
            if (result.updated) {
              showSuccess("Payment confirmed. Tokens added to your account.");
            }
            loadUserData();
          } else {
            showError(result.error || "Failed to verify payment");
          }
        } catch (error) {
          console.error("Confirm payment error:", error);
          showError("Error confirming payment");
        }
      }

      function refreshLetters() {
        loadLetters();
        loadUserData();
      }

      function logout() {
        if (confirm("Are you sure you want to logout?")) {
          localStorage.removeItem("accessToken");
          window.location.href = "/";
        }
      }

      function showLoading(elementId, show) {
        document.getElementById(elementId).style.display = show
          ? "block"
          : "none";
      }

      function showError(message) {
        const errorDiv = document.getElementById("errorMessage");
        errorDiv.textContent = message;
        errorDiv.style.display = "block";
        setTimeout(() => {
          errorDiv.style.display = "none";
        }, 5000);
      }

      function showSuccess(message) {
        const successDiv = document.getElementById("successMessage");
        successDiv.textContent = message;
        successDiv.style.display = "block";
        setTimeout(() => {
          successDiv.style.display = "none";
        }, 5000);
      }

      // Close modals when clicking outside
      window.onclick = function (event) {
        const buyModal = document.getElementById("buyTokensModal");
        const letterModal = document.getElementById("letterModal");

        if (event.target === buyModal) {
          closeBuyTokens();
        }
        if (event.target === letterModal) {
          closeLetterModal();
        }
      };
    </script>
  </body>
</html><|MERGE_RESOLUTION|>--- conflicted
+++ resolved
@@ -563,7 +563,7 @@
             <h3>50 Tokens</h3>
             <p style="font-size: 1.5rem; color: #4caf50; margin: 10px 0">
               $17.99
-<<<<<<< HEAD
+
             </p>
             <p style="color: #888">$0.36 each</p>
           </div>
@@ -572,7 +572,7 @@
             <p style="font-size: 1.5rem; color: #4caf50; margin: 10px 0">
               $29.99
             </p>
-=======
+
             </p>
             <p style="color: #888">$0.36 each</p>
           </div>
@@ -581,7 +581,7 @@
             <p style="font-size: 1.5rem; color: #4caf50; margin: 10px 0">
               $29.99
             </p>
->>>>>>> f825a587
+
             <p style="color: #888">$0.30 each</p>
           </div>
         </div>
@@ -619,10 +619,9 @@
       document.addEventListener("DOMContentLoaded", function () {
         const urlParams = new URLSearchParams(window.location.search);
         const email = urlParams.get("email");
-<<<<<<< HEAD
+
         const token = localStorage.getItem("accessToken");
-=======
->>>>>>> f825a587
+
         const sessionId = urlParams.get("session_id");
         const paymentStatus = urlParams.get("payment");
 
