--- conflicted
+++ resolved
@@ -15,8 +15,8 @@
 - `MONGO_URL` or `MONGODB_URI` – MongoDB connection string.
 
 A local `.env` file can also be used for development. If the file does not exist,
-<<<<<<< HEAD
 `server.js` will fall back to using the variables provided by the environment.
+
 
 ## Token Pricing
 
@@ -27,6 +27,3 @@
 | 25 tokens | $9.99 | $0.40 | usuarios frecuentes |
 | 50 tokens | $17.99 | $0.36 | negocios pequeños |
 | 100 tokens | $29.99 | $0.30 | uso intensivo / oficinas |
-=======
-`server.js` will fall back to using the variables provided by the environment.
->>>>>>> 7f82bde5
