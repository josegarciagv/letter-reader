--- conflicted
+++ resolved
@@ -13,14 +13,12 @@
 - `STRIPE_WEBHOOK_SECRET` – Stripe webhook signing secret.
 - `DOMAIN` – Base URL for the frontend (used in payment redirects).
 - `MONGO_URL` or `MONGODB_URI` – MongoDB connection string.
-<<<<<<< HEAD
+
 - Sessions are stored in the `sessions` collection and expire after 24 hours.
 
 Authentication relies on a bearer token returned by `POST /api/session`. Clients
 must include `Authorization: Bearer <token>` on all subsequent API requests.
-=======
 
->>>>>>> f825a587
 
 Configure your Stripe dashboard to send events to `<your-domain>/webhook`. The
 client also verifies the payment on page load using `/api/check-payment` as a
@@ -29,15 +27,14 @@
 A local `.env` file can also be used for development. If the file does not exist,
 `server.js` will fall back to using the variables provided by the environment.
 
-<<<<<<< HEAD
-=======
+
 
 A local `.env` file can also be used for development. If the file does not exist,
 `server.js` will fall back to using the variables provided by the environment.
 
 
 
->>>>>>> f825a587
+
 ## Token Pricing
 
 | Paquete de Tokens | Precio | Precio por Token | Ideal para... |
@@ -46,8 +43,6 @@
 | 10 tokens | $4.99 | $0.50 | uso moderado |
 | 25 tokens | $9.99 | $0.40 | usuarios frecuentes |
 | 50 tokens | $17.99 | $0.36 | negocios pequeños |
-<<<<<<< HEAD
 | 100 tokens | $29.99 | $0.30 | uso intensivo / oficinas |
-=======
-| 100 tokens | $29.99 | $0.30 | uso intensivo / oficinas |
->>>>>>> f825a587
+
+
